--- conflicted
+++ resolved
@@ -49,18 +49,6 @@
         bitmap
     }
 
-<<<<<<< HEAD
-    pub fn dump_all(&self, name: String) {
-        let output_ext = match std::path::Path::new(&name).extension() {
-            None => panic!("No file extension provided"),
-            Some(x) => std::ffi::OsStr::to_str(x).expect("Issue to unpack the file"),
-        };
-        let mut trunc_name = name.clone();
-        trunc_name.truncate(name.len() - output_ext.len() - 1);
-        for key in self.values.keys() {
-            let new_name = format!("{}_{}.{}", trunc_name, key, output_ext);
-            save(new_name.as_str(), self, key.clone());
-=======
     pub fn dump_all(&self, name: &str) {
         let output_ext = match std::path::Path::new(name).extension() {
             None => panic!("No file extension provided"),
@@ -71,7 +59,6 @@
         for key in self.values.keys() {
             let new_name = format!("{}_{}.{}", trunc_name, key, output_ext);
             save(new_name.as_str(), self, key);
->>>>>>> f91a4b22
         }
     }
 
@@ -85,11 +72,7 @@
 
     pub fn register_mean_variance(
         &mut self,
-<<<<<<< HEAD
-        base_name: &String,
-=======
         base_name: &str,
->>>>>>> f91a4b22
         o: &Bitmap,
         buffers: &Vec<String>,
     ) {
@@ -111,11 +94,7 @@
                 // Compute variance
                 let mut variance = Color::zero();
                 for buffer in buffers {
-<<<<<<< HEAD
-                    variance += (o.get(Point2::new(x, y), buffer) - &mean).abs();
-=======
                     variance += (o.get(Point2::new(x, y), buffer) - mean).abs();
->>>>>>> f91a4b22
                 }
                 variance.scale(1.0 / buffers.len() as f32); // TODO: Check variance formula
 
@@ -126,11 +105,7 @@
         }
     }
 
-<<<<<<< HEAD
-    pub fn accumulate_bitmap_buffer(&mut self, o: &Bitmap, name_org: &String, name_dest: &String) {
-=======
     pub fn accumulate_bitmap_buffer(&mut self, o: &Bitmap, name_org: &str, name_dest: &str) {
->>>>>>> f91a4b22
         let pixels = self.values.get_mut(name_dest).unwrap();
         let other_pixels = &o.values[name_org];
         for y in 0..o.size.y {
@@ -151,14 +126,14 @@
         }
     }
 
-    pub fn accumulate(&mut self, p: Point2<u32>, f: Color, name: &String) {
+    pub fn accumulate(&mut self, p: Point2<u32>, f: Color, name: &str) {
         assert!(p.x < self.size.x);
         assert!(p.y < self.size.y);
         let index = (p.y * self.size.x + p.x) as usize;
         self.values.get_mut(name).unwrap()[index] += f;
     }
 
-    pub fn accumulate_safe(&mut self, p: Point2<i32>, f: Color, name: &String) {
+    pub fn accumulate_safe(&mut self, p: Point2<i32>, f: Color, name: &str) {
         if p.x >= 0 && p.y >= 0 && p.x < (self.size.x as i32) && p.y < (self.size.y as i32) {
             self.accumulate(
                 Point2 {
@@ -171,16 +146,12 @@
         }
     }
 
-<<<<<<< HEAD
-    pub fn get(&self, p: Point2<u32>, name: &String) -> &Color {
-=======
     pub fn rename(&mut self, current_name: &str, new_name: &str) {
         let data = self.values.remove(current_name).unwrap();
         self.values.insert(new_name.to_string(), data);
     }
 
     pub fn get(&self, p: Point2<u32>, name: &str) -> Color {
->>>>>>> f91a4b22
         assert!(p.x < self.size.x);
         assert!(p.y < self.size.y);
         self.values[name][(p.y * self.size.x + p.x) as usize]
@@ -192,7 +163,7 @@
         }
     }
 
-    pub fn average_pixel(&self, name: &String) -> Color {
+    pub fn average_pixel(&self, name: &str) -> Color {
         let mut s = Color::default();
         self.values[name].iter().for_each(|x| s += x.clone());
         s.scale(1.0 / self.values[name].len() as f32);
